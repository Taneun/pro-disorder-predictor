--- conflicted
+++ resolved
@@ -1,11 +1,9 @@
 <?xml version="1.0" encoding="UTF-8"?>
 <project version="4">
-<<<<<<< HEAD
+
   <component name="Black">
     <option name="sdkName" value="Python 3.11" />
   </component>
   <component name="ProjectRootManager" version="2" project-jdk-name="Python 3.11" project-jdk-type="Python SDK" />
-=======
-  <component name="ProjectRootManager" version="2" project-jdk-name="Python 3.10 (pro-disorder-predictor)" project-jdk-type="Python SDK" />
->>>>>>> 1ff00020
+
 </project>